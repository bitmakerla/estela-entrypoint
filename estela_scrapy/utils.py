<<<<<<< HEAD
from datetime import date, datetime, timedelta

import requests
=======
from datetime import date, datetime

from estela_queue_adapter import get_producer_interface
>>>>>>> f166d1f5


def parse_time(date=None):
    if date is None:
        date = datetime.now()
    parsed_time = date.strftime("%d/%m/%Y %H:%M:%S.%f")[:-3]
    return parsed_time


def json_serializer(obj):
    if isinstance(obj, (datetime, date)):
        return obj.isoformat()
    if hasattr(obj, "__str__"):
        return str(obj)
    raise TypeError(f"Object of type {type(obj).__name__} is not JSON serializable")


def to_standard_str(text, encoding="utf-8", errors="strict"):
    if isinstance(text, str):
        return text
    if not isinstance(text, bytes):
        raise TypeError("Unable to standardize {} type".format(type(text).__name__))
    return text.decode(encoding, errors)


<<<<<<< HEAD
def update_job(
    job_url,
    auth_token,
    status,
    lifespan=timedelta(seconds=0),
    total_bytes=0,
    item_count=0,
    request_count=0,
):
    requests.patch(
        job_url,
        data={
            "status": status,
            "lifespan": lifespan,
            "total_response_bytes": total_bytes,
            "item_count": item_count,
            "request_count": request_count,
        },
        headers={"Authorization": "Token {}".format(auth_token)},
    )
=======
producer = get_producer_interface()
>>>>>>> f166d1f5
<|MERGE_RESOLUTION|>--- conflicted
+++ resolved
@@ -1,12 +1,7 @@
-<<<<<<< HEAD
 from datetime import date, datetime, timedelta
 
 import requests
-=======
-from datetime import date, datetime
-
 from estela_queue_adapter import get_producer_interface
->>>>>>> f166d1f5
 
 
 def parse_time(date=None):
@@ -32,7 +27,6 @@
     return text.decode(encoding, errors)
 
 
-<<<<<<< HEAD
 def update_job(
     job_url,
     auth_token,
@@ -53,6 +47,6 @@
         },
         headers={"Authorization": "Token {}".format(auth_token)},
     )
-=======
-producer = get_producer_interface()
->>>>>>> f166d1f5
+
+
+producer = get_producer_interface()